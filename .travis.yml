--- conflicted
+++ resolved
@@ -14,11 +14,4 @@
   - export M2_HOME=$PWD/apache-maven-3.3.9
   - export PATH=$M2_HOME/bin:$PATH
 
-<<<<<<< HEAD
-script: mvn clean install -Pjacoco
-
-after_success:
-  - mvn jacoco:report coveralls:report
-=======
-script: mvn clean install
->>>>>>> 818c785d
+script: mvn clean install