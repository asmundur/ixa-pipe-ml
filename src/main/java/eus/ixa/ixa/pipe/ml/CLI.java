/*
 *  Copyright 2016 Rodrigo Agerri

   Licensed under the Apache License, Version 2.0 (the "License");
   you may not use this file except in compliance with the License.
   You may obtain a copy of the License at

       http://www.apache.org/licenses/LICENSE-2.0

   Unless required by applicable law or agreed to in writing, software
   distributed under the License is distributed on an "AS IS" BASIS,
   WITHOUT WARRANTIES OR CONDITIONS OF ANY KIND, either express or implied.
   See the License for the specific language governing permissions and
   limitations under the License.
 */

package eus.ixa.ixa.pipe.ml;

import java.io.File;
import java.io.FileInputStream;
import java.io.IOException;
import java.io.InputStream;
import java.util.Properties;

import com.google.common.io.Files;

import eus.ixa.ixa.pipe.ml.eval.CrossValidator;
import eus.ixa.ixa.pipe.ml.eval.ParserEvaluate;
import eus.ixa.ixa.pipe.ml.eval.SequenceLabelerEvaluate;
import eus.ixa.ixa.pipe.ml.eval.TokenizerEvaluate;
import eus.ixa.ixa.pipe.ml.parse.ParserModel;
import eus.ixa.ixa.pipe.ml.sequence.SequenceLabelerModel;
import eus.ixa.ixa.pipe.ml.utils.Flags;
import eus.ixa.ixa.pipe.ml.utils.IOUtils;
import net.sourceforge.argparse4j.ArgumentParsers;
import net.sourceforge.argparse4j.inf.ArgumentParser;
import net.sourceforge.argparse4j.inf.ArgumentParserException;
import net.sourceforge.argparse4j.inf.Namespace;
import net.sourceforge.argparse4j.inf.Subparser;
import net.sourceforge.argparse4j.inf.Subparsers;
import opennlp.tools.cmdline.CmdLineUtil;
import opennlp.tools.util.TrainingParameters;

/**
 * Main class of ixa-pipe-ml, the IXA pipes (ixa2.si.ehu.es/ixa-pipes) Machine
 * Learning library.
 *
 * @author ragerri
 * @version 2016-04-01
 *
 */
public class CLI {

  /**
   * Get dynamically the version of ixa-pipe-ml by looking at the MANIFEST file.
   */
  private final String version = CLI.class.getPackage()
      .getImplementationVersion();
  /**
   * Name space of the arguments provided at the CLI.
   */
  private Namespace parsedArguments = null;
  /**
   * Argument parser instance.
   */
  private final ArgumentParser argParser = ArgumentParsers
      .newArgumentParser("ixa-pipe-ml-" + this.version + "-exec.jar")
      .description("ixa-pipe-ml-" + this.version
          + " is a Machine Learning component to train and evaluate models for various IXA pipes tasks.\n");
  /**
   * Sub parser instance.
   */
  private final Subparsers subParsers = this.argParser.addSubparsers()
      .help("sub-command help");
  /**
   * The parser that manages the SequenceLabeler training sub-command.
   */
  private final Subparser seqTrainerParser;
  /**
   * The subparser that manages the Constituent Parser training sub-command.
   */
  private final Subparser parserTrainerParser;
  /**
   * The subparser that manages the Tokenizer evaluation.
   */
  private final Subparser tokevalParser;
  /**
   * The parser that manages the SequenceLabeler evaluation sub-command.
   */
  private final Subparser evalParser;
  /**
   * The parser to manage the parsing evaluation.
   */
  private final Subparser parsevalParser;
  /**
   * The parser that manages the cross validation sub-command.
   */
  private final Subparser crossValidateParser;

<<<<<<< HEAD
  public static final String SEQ_TRAINER_NAME = "sequenceTrainer";
  public static final String PARSE_TRAINER_NAME = "parserTrainer";
  public static final String TOKEVAL_PARSER_NAME = "tokeval";
  public static final String EVAL_PARSER_NAME = "eval";
  public static final String PARSEVAL_PARSER_NAME = "parseval";
  public static final String CROSS_PARSER_NAME = "cross";
=======
  private static final String SEQ_TRAINER_NAME = "sequenceTrainer";
  private static final String PARSE_TRAINER_NAME = "parserTrainer";
  private static final String EVAL_PARSER_NAME = "eval";
  private static final String PARSEVAL_PARSER_NAME = "parseval";
  private static final String CROSS_PARSER_NAME = "cross";
>>>>>>> 50dd4b12

  /**
   * Construct a CLI object with the sub-parsers to manage the command line
   * parameters.
   */
  public CLI() {

    this.seqTrainerParser = this.subParsers.addParser(SEQ_TRAINER_NAME)
        .help("Sequence Labeler training CLI");
    loadSeqLabelerTrainingParameters();
    this.parserTrainerParser = this.subParsers.addParser(PARSE_TRAINER_NAME)
        .help("Constituent Parser training CLI");
    loadParserTrainingParameters();
    this.tokevalParser = this.subParsers.addParser(TOKEVAL_PARSER_NAME);
    loadTokevalParameters();
    this.evalParser = this.subParsers.addParser(EVAL_PARSER_NAME)
        .help("Evaluation CLI");
    loadEvalParameters();
    this.parsevalParser = this.subParsers.addParser(PARSEVAL_PARSER_NAME)
        .help("Parseval CLI");
    loadParsevalParameters();
    this.crossValidateParser = this.subParsers.addParser(CROSS_PARSER_NAME)
        .help("Cross validation CLI");
    loadCrossValidateParameters();
  }

  /**
   * Main entry point of ixa-pipe-ml.
   *
   * @param args
   *          the arguments passed through the CLI
   * @throws IOException
   *           exception if input data not available
   */
  public static void main(final String[] args) throws IOException {

    final CLI cmdLine = new CLI();
    cmdLine.parseCLI(args);
  }

  /**
   * Parse the command interface parameters with the argParser.
   *
   * @param args
   *          the arguments passed through the CLI
   * @throws IOException
   *           exception if problems with the incoming data
   */
  private void parseCLI(final String[] args) throws IOException {
    try {
      this.parsedArguments = this.argParser.parseArgs(args);
      System.err.println("CLI options: " + this.parsedArguments);
<<<<<<< HEAD
      if (args[0].equals(EVAL_PARSER_NAME)) {
        eval();
      } else if (args[0].equals(TOKEVAL_PARSER_NAME)) {
        tokeval();
      }
      else if (args[0].equals(PARSEVAL_PARSER_NAME)) {
        parseval();
      } else if (args[0].equals(SEQ_TRAINER_NAME)) {
        seqTrain();
      } else if (args[0].equals(PARSE_TRAINER_NAME)) {
        parserTrain();
      } else if (args[0].equals("CROSS_PARSER_NAME")) {
        crossValidate();
      }
=======
        switch (args[0]) {
        case EVAL_PARSER_NAME:
            eval();
            break;
        case PARSEVAL_PARSER_NAME:
            parseval();
            break;
        case SEQ_TRAINER_NAME:
            seqTrain();
            break;
        case PARSE_TRAINER_NAME:
            parserTrain();
            break;
        case CROSS_PARSER_NAME:
            crossValidate();
            break;
        }
>>>>>>> 50dd4b12
    } catch (final ArgumentParserException e) {
      this.argParser.handleError(e);
      System.out.println("Run java -jar target/ixa-pipe-ml-" + this.version
          + "-exec.jar (" + SEQ_TRAINER_NAME + "|" + PARSE_TRAINER_NAME
          + "|tokeval|eval|parseval|cross) -help for details");
      System.exit(1);
    }
  }

  /**
   * Main access to the Sequence Labeler train functionalities.
   *
   * @throws IOException
   *           input output exception if problems with corpora
   */
  private void seqTrain() throws IOException {

    // load training parameters file
    final String paramFile = this.parsedArguments.getString("params");
    final TrainingParameters params = IOUtils.loadTrainingParameters(paramFile);
    String outModel = null;
    if (params.getSettings().get("OutputModel") == null
        || params.getSettings().get("OutputModel").length() == 0) {
      outModel = Files.getNameWithoutExtension(paramFile) + ".bin";
      params.put("OutputModel", outModel);
    } else {
      outModel = Flags.getModel(params);
    }
    final SequenceLabelerTrainer nercTrainer = new SequenceLabelerTrainer(
        params);
    final SequenceLabelerModel trainedModel = nercTrainer.train(params);
    CmdLineUtil.writeModel("ixa-pipe-ml", new File(outModel), trainedModel);
  }

  /**
   * Main access to the ShiftReduceParser train functionalities.
   *
   * @throws IOException
   *           input output exception if problems with corpora
   */
  private void parserTrain() throws IOException {

    // load training parameters file
    final String paramFile = this.parsedArguments.getString("params");
    final String taggerParamsFile = this.parsedArguments
        .getString("taggerParams");
    final String chunkerParamsFile = this.parsedArguments
        .getString("chunkerParams");
    final TrainingParameters params = IOUtils.loadTrainingParameters(paramFile);
    final TrainingParameters chunkerParams = IOUtils
        .loadTrainingParameters(chunkerParamsFile);
    ParserModel trainedModel;
    String outModel;
      if (params.getSettings().get("OutputModel") == null
        || params.getSettings().get("OutputModel").length() == 0) {
      outModel = Files.getNameWithoutExtension(paramFile) + ".bin";
      params.put("OutputModel", outModel);
    } else {
      outModel = Flags.getModel(params);
    }
    if (taggerParamsFile.endsWith(".bin")) {
      final InputStream posModel = new FileInputStream(taggerParamsFile);
      final ShiftReduceParserTrainer parserTrainer = new ShiftReduceParserTrainer(
          params, chunkerParams);
      trainedModel = parserTrainer.train(params, posModel, chunkerParams);
    } else {
      final TrainingParameters taggerParams = IOUtils
          .loadTrainingParameters(taggerParamsFile);
      final ShiftReduceParserTrainer parserTrainer = new ShiftReduceParserTrainer(
          params, taggerParams, chunkerParams);
      trainedModel = parserTrainer.train(params, taggerParams, chunkerParams);
    }
    CmdLineUtil.writeModel("ixa-pipe-ml", new File(outModel), trainedModel);
  }
  
  /**
   * Main evaluation entry point for sequence labelling.
   *
   * @throws IOException
   *           throws exception if test set not available
   */
  public final void tokeval() throws IOException {

    final String lang = this.parsedArguments.getString("language");
    final String testset = this.parsedArguments.getString("testset");
    final Properties props = setTokevalProperties(lang, testset);
    final TokenizerEvaluate evaluator = new TokenizerEvaluate(
        props);
    //evaluator.evaluateAccuracy();
  }

  /**
   * Main evaluation entry point for sequence labelling.
   *
   * @throws IOException
   *           throws exception if test set not available
   */
  private void eval() throws IOException {

    final String metric = this.parsedArguments.getString("metric");
    final String lang = this.parsedArguments.getString("language");
    final String model = this.parsedArguments.getString("model");
    final String testset = this.parsedArguments.getString("testset");
    final String corpusFormat = this.parsedArguments.getString("corpusFormat");
    final String netypes = this.parsedArguments.getString("types");
    final String clearFeatures = this.parsedArguments
        .getString("clearFeatures");
    final String unknownAccuracy = this.parsedArguments
        .getString("unknownAccuracy");
    final Properties props = setEvalProperties(lang, model, testset,
        corpusFormat, netypes, clearFeatures, unknownAccuracy);
    final SequenceLabelerEvaluate evaluator = new SequenceLabelerEvaluate(
        props);

    if (metric.equalsIgnoreCase("accuracy")) {
      evaluator.evaluateAccuracy();
    } else {
      if (this.parsedArguments.getString("evalReport") != null) {
        if (this.parsedArguments.getString("evalReport")
            .equalsIgnoreCase("brief")) {
          evaluator.evaluate();
        } else if (this.parsedArguments.getString("evalReport")
            .equalsIgnoreCase("error")) {
          evaluator.evalError();
        } else if (this.parsedArguments.getString("evalReport")
            .equalsIgnoreCase("detailed")) {
          evaluator.detailEvaluate();
        }
      } else {
        evaluator.detailEvaluate();
      }
    }
  }

  /**
   * Main evaluation entry point.
   *
   * @throws IOException
   *           throws exception if test set not available
   */
  private void parseval() throws IOException {

    final String lang = this.parsedArguments.getString("language");
    final String model = this.parsedArguments.getString("model");
    final String testset = this.parsedArguments.getString("testset");
    final Properties props = setParsevalProperties(lang, model, testset);

    final ParserEvaluate parserEvaluator = new ParserEvaluate(props);
    parserEvaluator.evaluate();

  }

  /**
   * Main access to the cross validation.
   *
   * @throws IOException
   *           input output exception if problems with corpora
   */
  private void crossValidate() throws IOException {

    final String paramFile = this.parsedArguments.getString("params");
    final TrainingParameters params = IOUtils.loadTrainingParameters(paramFile);
    final CrossValidator crossValidator = new CrossValidator(params);
    crossValidator.crossValidate(params);
  }

  /**
   * Create the main parameters available for training sequence labeling models.
   */
  private void loadSeqLabelerTrainingParameters() {
    this.seqTrainerParser.addArgument("-p", "--params").required(true)
        .help("Load the training parameters file\n");
  }

  /**
   * Create the main parameters available for training ShiftReduceParse models.
   */
  private void loadParserTrainingParameters() {
    this.parserTrainerParser.addArgument("-p", "--params").required(true)
        .help("Load the parsing training parameters file.\n");
    this.parserTrainerParser.addArgument("-t", "--taggerParams").required(true)
        .help("Load the tagger training parameters file or an already trained POS tagger model.\n");
    this.parserTrainerParser.addArgument("-c", "--chunkerParams")
        .required(true).help("Load the chunker training parameters file.\n");
  }
  
  /**
   * Create the parameters available for evaluation.
   */
  private void loadTokevalParameters() {
    this.tokevalParser.addArgument("-l", "--language").required(true)
        .choices("ca", "de", "en", "es", "eu", "fr", "it")
        .help("Choose language.\n");
    this.tokevalParser.addArgument("-t", "--testset").required(true)
        .help("The test or reference corpus.\n");
  }


  /**
   * Create the parameters available for evaluation.
   */
  private void loadEvalParameters() {
    this.evalParser.addArgument("--metric").required(false)
        .choices("accuracy", "fmeasure").setDefault("fmeasure").help(
            "Choose evaluation metric for Sequence Labeler; it defaults to fmeasure.\n");
    this.evalParser.addArgument("-l", "--language").required(true)
        .choices("de", "en", "es", "eu", "it", "nl").help("Choose language.\n");
    this.evalParser.addArgument("-m", "--model").required(false)
        .setDefault(Flags.DEFAULT_EVALUATE_MODEL)
        .help("Pass the model to evaluate as a parameter.\n");
    this.evalParser.addArgument("-t", "--testset").required(true)
        .help("The test or reference corpus.\n");
    this.evalParser.addArgument("--clearFeatures").required(false)
        .choices("yes", "no", "docstart").setDefault(Flags.DEFAULT_FEATURE_FLAG)
        .help("Reset the adaptive features; defaults to 'no'.\n");
    this.evalParser.addArgument("-f", "--corpusFormat").required(false)
        .choices("conll02", "conll03", "lemmatizer", "tabulated")
        .setDefault(Flags.DEFAULT_EVAL_FORMAT).help(
            "Choose format of reference corpus; it defaults to conll02 format.\n");
    this.evalParser.addArgument("--evalReport").required(false)
        .choices("brief", "detailed", "error").help(
            "Choose level of detail of evaluation report; it defaults to detailed evaluation.\n");
    this.evalParser.addArgument("--types").required(false)
        .setDefault(Flags.DEFAULT_SEQUENCE_TYPES).help(
            "Choose which Sequence types used for evaluation; the argument must be a comma separated"
                + " string; e.g., 'person,organization'.\n");
    this.evalParser.addArgument("-u", "--unknownAccuracy").required(false)
        .setDefault(Flags.DEFAULT_FEATURE_FLAG).help(
            "Pass the model training set to evaluate unknown and known word accuracy.\n");
  }

  /**
   * Create the parameters available for evaluation.
   */
  private void loadParsevalParameters() {
    this.parsevalParser.addArgument("-l", "--language").required(true)
        .choices("ca", "de", "en", "es", "eu", "fr", "it")
        .help("Choose language.\n");
    this.parsevalParser.addArgument("-m", "--model").required(false)
        .setDefault(Flags.DEFAULT_EVALUATE_MODEL)
        .help("Pass the model to evaluate as a parameter.\n");
    this.parsevalParser.addArgument("-t", "--testset").required(true)
        .help("The test or reference corpus.\n");
    this.parsevalParser.addArgument("--clearFeatures").required(false)
        .choices("yes", "no", "docstart").setDefault(Flags.DEFAULT_FEATURE_FLAG)
        .help("Reset the adaptive features; defaults to 'no'.\n");
  }

  /**
   * Create the main parameters available for training NERC models.
   */
  private void loadCrossValidateParameters() {
    this.crossValidateParser.addArgument("-p", "--params").required(true)
        .help("Load the Cross validation parameters file\n");
  }

  /**
   * Set a Properties object with the CLI parameters for evaluation.
   * 
   * @param model
   *          the model parameter
   * @param testset
   *          the reference set
   * @param corpusFormat
   *          the format of the testset
   * @param netypes
   *          the ne types to use in the evaluation
   * @return the properties object
   */
  private Properties setEvalProperties(final String language,
      final String model, final String testset, final String corpusFormat,
      final String netypes, final String clearFeatures,
      final String unknownAccuracy) {
    final Properties evalProperties = new Properties();
    evalProperties.setProperty("language", language);
    evalProperties.setProperty("model", model);
    evalProperties.setProperty("testset", testset);
    evalProperties.setProperty("corpusFormat", corpusFormat);
    evalProperties.setProperty("types", netypes);
    evalProperties.setProperty("clearFeatures", clearFeatures);
    evalProperties.setProperty("unknownAccuracy", unknownAccuracy);
    return evalProperties;
  }

  /**
   * Set a Properties object with the CLI parameters for evaluation.
   * 
   * @param model
   *          the model parameter
   * @param testset
   *          the reference set
   * @return the properties object
   */
  private Properties setParsevalProperties(final String language,
      final String model, final String testset) {
    final Properties parsevalProperties = new Properties();
    parsevalProperties.setProperty("language", language);
    parsevalProperties.setProperty("model", model);
    parsevalProperties.setProperty("testset", testset);
    return parsevalProperties;
  }
  
  private Properties setTokevalProperties(final String language, final String testset) {
    final Properties parsevalProperties = new Properties();
    parsevalProperties.setProperty("language", language);
    parsevalProperties.setProperty("testset", testset);
    return parsevalProperties;
  }

}<|MERGE_RESOLUTION|>--- conflicted
+++ resolved
@@ -97,20 +97,12 @@
    */
   private final Subparser crossValidateParser;
 
-<<<<<<< HEAD
   public static final String SEQ_TRAINER_NAME = "sequenceTrainer";
   public static final String PARSE_TRAINER_NAME = "parserTrainer";
   public static final String TOKEVAL_PARSER_NAME = "tokeval";
   public static final String EVAL_PARSER_NAME = "eval";
   public static final String PARSEVAL_PARSER_NAME = "parseval";
   public static final String CROSS_PARSER_NAME = "cross";
-=======
-  private static final String SEQ_TRAINER_NAME = "sequenceTrainer";
-  private static final String PARSE_TRAINER_NAME = "parserTrainer";
-  private static final String EVAL_PARSER_NAME = "eval";
-  private static final String PARSEVAL_PARSER_NAME = "parseval";
-  private static final String CROSS_PARSER_NAME = "cross";
->>>>>>> 50dd4b12
 
   /**
    * Construct a CLI object with the sub-parsers to manage the command line
@@ -163,23 +155,10 @@
     try {
       this.parsedArguments = this.argParser.parseArgs(args);
       System.err.println("CLI options: " + this.parsedArguments);
-<<<<<<< HEAD
-      if (args[0].equals(EVAL_PARSER_NAME)) {
-        eval();
-      } else if (args[0].equals(TOKEVAL_PARSER_NAME)) {
-        tokeval();
-      }
-      else if (args[0].equals(PARSEVAL_PARSER_NAME)) {
-        parseval();
-      } else if (args[0].equals(SEQ_TRAINER_NAME)) {
-        seqTrain();
-      } else if (args[0].equals(PARSE_TRAINER_NAME)) {
-        parserTrain();
-      } else if (args[0].equals("CROSS_PARSER_NAME")) {
-        crossValidate();
-      }
-=======
         switch (args[0]) {
+        case TOKEVAL_PARSER_NAME:
+          tokeval();
+          break;
         case EVAL_PARSER_NAME:
             eval();
             break;
@@ -196,7 +175,6 @@
             crossValidate();
             break;
         }
->>>>>>> 50dd4b12
     } catch (final ArgumentParserException e) {
       this.argParser.handleError(e);
       System.out.println("Run java -jar target/ixa-pipe-ml-" + this.version
